import numpy as np
import pandas as pd
import matplotlib.pyplot as plt
import models
import pickle
from Bio import SeqIO

def normalized_diff(s_i, s_j, H_ij, R):
    if H_ij == 0:
        return 0
    else:
        return np.abs(H_ij- R[s_i][s_j]) / H_ij

def penalty(s_dp, s_rnn):
    return 1
    '''if s_dp != s_rnn:
        return 0.25
    else:
        return 0'''

def state_asg(H, R, f, penalty, res, rnn_states=None, return_matrices=False):
    """ Returns the state assignment of the interaction matrix H when
    given H at resolution res, the state interaction score matrix R, and the scoring
    function
    """
    H_vals = H.values_grid(res)
    l = R.shape[0]
    _, n = H.coordinates_grid(res)
    start = H.range()[0]
    scores = np.zeros((l,n))
    parent = np.zeros((l,n))

    store_change = []
    for pos in range(1, n):
        for state_curr in range(l):
            cand_score = []
            for state_prev in range(l):
<<<<<<< HEAD
                score = scores[state_prev][pos-1]
                parent_state = state_prev
                for p in reversed(range(pos)):
                    score += f(state_curr, parent_state, H_vals[pos][p], R) / pos
=======
                components_score = []
                score = scores[state_prev][pos-1]
                components_score.append(scores[state_prev][pos-1])
                parent_state = state_prev
                #score += f(state_curr, state_curr, H_vals[pos][pos], R)
                #components_score.append(f(state_curr, state_curr, H_vals[pos][pos], R))
                for p in reversed(range(pos)): #max(pos-100,0),
                    weight = ((pos-p)/pos) #(p/pos)**2 #
                    score += weight*f(state_curr, parent_state, H_vals[pos][p], R)
                    components_score.append(weight*f(state_curr, parent_state, H_vals[pos][p], R))
>>>>>>> 892fb699
                    parent_state = int(parent[parent_state][p])
                score += f(state_curr, state_curr, H_vals[pos][pos], R) / pos
                if rnn_states is not None:
                    score *= penalty(state_curr, rnn_states[pos])
                cand_score.append(score)
                print("score components",components_score, " pos", pos, " state", (state_curr, state_prev))
                if pos == 187:
                    store_change.append(components_score)
            scores[state_curr][pos] = min(cand_score)
            parent[state_curr][pos] = int(np.argmin(np.array(cand_score)))


    state_curr = np.argmin(parent[:,-1])
    path = [state_curr]
    for p in reversed(range(1, n)):
        parent_state = int(parent[state_curr][p])
        state_curr = parent_state
        path.append(parent_state)
<<<<<<< HEAD
    if return_matrices:
        return scores, parent, np.array(list(reversed(path)))
    return np.array(list(reversed(path)))
=======
    return np.array(list(reversed(path))), store_change
>>>>>>> 892fb699

def predicted_matrix_worker(S, R):
    """Returned matrix of predicted values given the state assignments S
    and the state interaction score matrix R"""
    p_matrix = np.zeros((len(S),len(S)))
    for i, s1 in enumerate(S):
        for j, s2 in enumerate(S):
            p_matrix[i][j] = R[s1][s2]
    return p_matrix

# def predicted_matrix(loop_file):
#     R = np.array([[7,2],[2,5]])
#     state_asg_matrices = []
#     for i in range(12):
#         identifier, test_item = pickle.load(file)
#         matrix = models.InteractionMatrix(identifier, test_item)
#         state_asg_matrices.append(state_asg(matrix, R, normalized_diff))<|MERGE_RESOLUTION|>--- conflicted
+++ resolved
@@ -35,12 +35,6 @@
         for state_curr in range(l):
             cand_score = []
             for state_prev in range(l):
-<<<<<<< HEAD
-                score = scores[state_prev][pos-1]
-                parent_state = state_prev
-                for p in reversed(range(pos)):
-                    score += f(state_curr, parent_state, H_vals[pos][p], R) / pos
-=======
                 components_score = []
                 score = scores[state_prev][pos-1]
                 components_score.append(scores[state_prev][pos-1])
@@ -51,7 +45,6 @@
                     weight = ((pos-p)/pos) #(p/pos)**2 #
                     score += weight*f(state_curr, parent_state, H_vals[pos][p], R)
                     components_score.append(weight*f(state_curr, parent_state, H_vals[pos][p], R))
->>>>>>> 892fb699
                     parent_state = int(parent[parent_state][p])
                 score += f(state_curr, state_curr, H_vals[pos][pos], R) / pos
                 if rnn_states is not None:
@@ -70,13 +63,9 @@
         parent_state = int(parent[state_curr][p])
         state_curr = parent_state
         path.append(parent_state)
-<<<<<<< HEAD
     if return_matrices:
         return scores, parent, np.array(list(reversed(path)))
     return np.array(list(reversed(path)))
-=======
-    return np.array(list(reversed(path))), store_change
->>>>>>> 892fb699
 
 def predicted_matrix_worker(S, R):
     """Returned matrix of predicted values given the state assignments S
